--- conflicted
+++ resolved
@@ -1,11 +1,8 @@
 # TODO Items
 
-<<<<<<< HEAD
 * AG Grid table view of the selected rows.
-=======
 * CLI for a program to compute SigLIP2 embeddings on a directory full of images and write to sqlite DB, only doing what isn't in the DB already, with tqdm.
 
->>>>>>> c690217b
 * SQLite to Plotly treemap of size of each table and column.
 * AG Grid view of counted column values, selectable, with proper NA handling.
 * Handle bad data on ingestion and validate against the pandera schema before writing the to DB.
@@ -16,7 +13,6 @@
 * Folder projection.
 * Be able to shift the time stamps of all the images in a folder, and add a timezone to the lightroom catalog.
 
-<<<<<<< HEAD
 Display:
 * Fixed colors for specific names.
 * Make the GPS points larger or smaller depending on H3 zoom level.  For coarse buckets, draw the hexagons.
@@ -35,8 +31,6 @@
 * Make per-plot settings objects in the frontend/backend shared schema.
 
 
-=======
->>>>>>> c690217b
 * BUG: Selecting only photos on the CDF and intersecting shows too many rows on the Geo plot until you refresh the page.
 
 # umap projection on CLIP embeddings of images and , with text search.

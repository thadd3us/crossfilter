"""Parser for Adobe Lightroom catalog files."""

import logging
import os
import tempfile
import zipfile
from pathlib import Path
from typing import Optional

import pandas as pd
from pydantic import BaseModel
from sqlalchemy import create_engine

from crossfilter.core.schema import DataType, SchemaColumns
from crossfilter.data_ingestion.sqlite_utils import query_sqlite_to_dataframe

logger = logging.getLogger(__name__)


class LightroomParserConfig(BaseModel):
    """Configuration for Lightroom parser."""

    ignore_collections: set[str] = {"quick collection"}
    include_metadata: bool = True
    include_keywords: bool = True
    include_collections: bool = True


def is_zip_file(path: Path) -> bool:
    """Check if a path is a zip file."""
    return path.suffix.lower() == ".zip"


def extract_catalog_from_zip(zip_path: Path) -> Path:
    """Extract Lightroom catalog from a zip file to a temporary directory.

    WARNING: The returned path points to a file in a temporary directory.
    The caller is responsible for cleaning up the temporary directory when done.
    """
    logger.info(f"Extracting catalog from zip file: {zip_path}")

    # Create a temporary directory for extraction
    temp_dir = Path(tempfile.mkdtemp(prefix="lightroom_catalog_"))

    try:
        with zipfile.ZipFile(zip_path, "r") as zip_ref:
            zip_ref.extractall(temp_dir)

        # Find the .lrcat file
        lrcat_files = list(temp_dir.glob("*.lrcat"))
        if not lrcat_files:
            raise ValueError(f"No .lrcat file found in {zip_path}")

        if len(lrcat_files) > 1:
            logger.warning(
                f"Multiple .lrcat files found in {zip_path}, using the first one"
            )

        catalog_path = lrcat_files[0]
        logger.info(f"Extracted catalog to: {catalog_path}")
        return catalog_path

    except Exception as e:
        # Clean up temp directory if extraction fails
        import shutil

        shutil.rmtree(temp_dir, ignore_errors=True)
        raise e


def determine_file_type(file_format: str) -> DataType:
    """Determine if a file is a photo or video based on Lightroom's fileFormat column."""
    if not file_format:
        return DataType.PHOTO  # Default to photo

    # Lightroom's fileFormat values for video files
    video_formats = {
        "MP4",
        "MOV",
        "AVI",
        "MKV",
        "WMV",
        "FLV",
        "WEBM",
        "M4V",
        "3GP",
        "3G2",
        "MTS",
        "M2TS",
        "TS",
        "MXF",
        "DV",
        "F4V",
        "ASF",
        "RM",
        "RMVB",
        "VOB",
        "OGV",
    }

    if file_format.upper() in video_formats:
        return DataType.VIDEO
    else:
        return DataType.PHOTO


def build_file_path(
    root_path: Optional[str], path_from_root: Optional[str], filename: Optional[str]
) -> Optional[str]:
    """Build full file path from Lightroom components."""
    if not filename:
        return None

    parts = []
    if root_path:
        parts.append(root_path)
    if path_from_root:
        parts.append(path_from_root)
    parts.append(filename)

    return os.path.join(*parts)


def parse_lightroom_catalog(
    catalog_path: Path, config: Optional[LightroomParserConfig] = None
) -> pd.DataFrame:
    """Parse a Lightroom catalog file and return a DataFrame with the target schema."""
    if config is None:
        config = LightroomParserConfig()

    extracted_temp_dir = None

    try:
        # Handle zip files
        if is_zip_file(catalog_path):
            catalog_path = extract_catalog_from_zip(catalog_path)
            # Remember the temp directory for cleanup
            extracted_temp_dir = catalog_path.parent

        if not catalog_path.exists():
            raise FileNotFoundError(f"Lightroom catalog not found: {catalog_path}")

        logger.info(f"Parsing Lightroom catalog: {catalog_path}")

        # Main query to get image data with basic joins
        # Start with a simpler query to ensure compatibility
        main_query = """
        SELECT DISTINCT
            -- Core Adobe_images fields
            Adobe_images.id_global,
            Adobe_images.rootFile,
            Adobe_images.captureTime,
            Adobe_images.rating,
            Adobe_images.colorLabels,
            Adobe_images.fileFormat,
            Adobe_images.originalCaptureTime,
            Adobe_images.pick,
            Adobe_images.touchTime,

            -- File information
            AgLibraryFile.idx_filename,
            AgLibraryFile.importHash,
            AgLibraryFile.baseName,
            AgLibraryFile.extension,

            -- Folder information
            AgLibraryFolder.pathFromRoot,
            AgLibraryRootFolder.absolutePath,

            -- GPS and EXIF metadata (only fields that commonly exist)
            AgHarvestedExifMetadata.gpsLatitude,
            AgHarvestedExifMetadata.gpsLongitude,
            AgHarvestedExifMetadata.focalLength,
            AgHarvestedExifMetadata.aperture,
            AgHarvestedExifMetadata.flashFired,

            -- IPTC metadata (basic fields)
            AgLibraryIPTC.caption

        FROM Adobe_images
        LEFT JOIN AgLibraryFile ON AgLibraryFile.id_local = Adobe_images.rootFile
        LEFT JOIN AgLibraryFolder ON AgLibraryFolder.id_local = AgLibraryFile.folder
        LEFT JOIN AgLibraryRootFolder ON AgLibraryRootFolder.id_local = AgLibraryFolder.rootFolder
        LEFT JOIN AgHarvestedExifMetadata ON AgHarvestedExifMetadata.image = Adobe_images.id_local
        LEFT JOIN AgLibraryIPTC ON AgLibraryIPTC.image = Adobe_images.id_local
        """

        # Query the main data
        engine = create_engine(f"sqlite:///{catalog_path}")
        df = query_sqlite_to_dataframe(engine, main_query)

        if df.empty:
            logger.warning("No images found in Lightroom catalog")
            return pd.DataFrame(
                columns=[
                    SchemaColumns.UUID_STRING,
                    SchemaColumns.DATA_TYPE,
                    SchemaColumns.NAME,
                    SchemaColumns.CAPTION,
                    SchemaColumns.SOURCE_FILE,
                    SchemaColumns.TIMESTAMP_MAYBE_TIMEZONE_AWARE,
                    SchemaColumns.TIMESTAMP_UTC,
                    SchemaColumns.GPS_LATITUDE,
                    SchemaColumns.GPS_LONGITUDE,
                    SchemaColumns.RATING_0_TO_5,
                    SchemaColumns.SIZE_IN_BYTES,
                ]
            )

        logger.info(f"Found {len(df)} images in Lightroom catalog")

        # Map to target schema columns
        result_df = pd.DataFrame()

        # Required schema columns
        result_df[SchemaColumns.UUID_STRING] = df["id_global"].astype(str)
        result_df[SchemaColumns.DATA_TYPE] = df["fileFormat"].apply(determine_file_type)
        result_df[SchemaColumns.NAME] = df["idx_filename"]  # Use filename as name
        result_df[SchemaColumns.CAPTION] = df["caption"]

        # Build source file path
        result_df[SchemaColumns.SOURCE_FILE] = df.apply(
            lambda row: build_file_path(
                row.get("absolutePath"),
                row.get("pathFromRoot"),
                row.get("idx_filename"),
            ),
            axis=1,
        )

        # Handle timestamps with proper timezone handling
        # Keep original timestamp strings in TIMESTAMP_MAYBE_TIMEZONE_AWARE
        result_df[SchemaColumns.TIMESTAMP_MAYBE_TIMEZONE_AWARE] = df["captureTime"]
<<<<<<< HEAD
        # Convert to UTC timestamps, handling different timezone formats
=======

        # Convert to UTC timestamps, handling different timezone formats
        def convert_to_utc(timestamp_str):
            """Convert timestamp string to UTC, handling various timezone formats."""
            if pd.isna(timestamp_str) or timestamp_str is None:
                return pd.NaT

            try:
                # Parse with pandas, which handles ISO8601 formats including timezones
                parsed = pd.to_datetime(timestamp_str, format="ISO8601")

                # If the parsed timestamp is timezone-naive, assume it's UTC
                if parsed.tz is None:
                    return parsed.tz_localize("UTC")
                else:
                    # If it's timezone-aware, convert to UTC
                    return parsed.tz_convert("UTC")
            except (ValueError, TypeError, pd.errors.OutOfBoundsDatetime) as e:
                logger.warning(f"Failed to parse timestamp '{timestamp_str}': {e}")
                return pd.NaT

>>>>>>> c690217b
        result_df[SchemaColumns.TIMESTAMP_UTC] = df["captureTime"].apply(convert_to_utc)
        if result_df[SchemaColumns.TIMESTAMP_UTC].isna().any():
            logger.warning(
                f"Found {result_df[SchemaColumns.TIMESTAMP_UTC].isna().sum()} missing timestamps"
            )

        # GPS coordinates
        result_df[SchemaColumns.GPS_LATITUDE] = pd.to_numeric(
            df["gpsLatitude"], errors="coerce"
        )
        result_df[SchemaColumns.GPS_LONGITUDE] = pd.to_numeric(
            df["gpsLongitude"], errors="coerce"
        )

        # Rating (0-5)
        result_df[SchemaColumns.RATING_0_TO_5] = (
            pd.to_numeric(df["rating"], errors="coerce").fillna(0).astype("Int64")
        )

        # File size (not available in simplified query, set to None)
        result_df[SchemaColumns.SIZE_IN_BYTES] = None

        # Add useful metadata columns as extras (not part of required schema)
        if config.include_metadata:
            # EXIF data (available from our simplified query)
            result_df["focal_length"] = pd.to_numeric(
                df["focalLength"], errors="coerce"
            )
            result_df["aperture"] = pd.to_numeric(df["aperture"], errors="coerce")
            result_df["flash_fired"] = df["flashFired"]

            # File metadata
            result_df["import_hash"] = df["importHash"]
            result_df["file_format"] = df["fileFormat"]
            result_df["base_name"] = df["baseName"]
            result_df["extension"] = df["extension"]

            # Lightroom-specific fields
            result_df["color_labels"] = df["colorLabels"]
            result_df["pick"] = df["pick"]
            result_df["touch_time"] = df["touchTime"]
            result_df["original_capture_time"] = df["originalCaptureTime"]

        # Add keywords if requested
        if config.include_keywords:
            keywords_df = _get_keywords_for_images(
                catalog_path, result_df[SchemaColumns.UUID_STRING].tolist()
            )
            result_df = result_df.merge(
                keywords_df, on=SchemaColumns.UUID_STRING, how="left"
            )
            # Convert keywords list to JSON string for SQLite storage
            if "keywords" in result_df.columns:
                result_df["keywords"] = result_df["keywords"].apply(
                    lambda x: str(x) if x is not None else None
                )

        # Add collections if requested
        if config.include_collections:
            collections_df = _get_collections_for_images(
                catalog_path,
                result_df[SchemaColumns.UUID_STRING].tolist(),
                config.ignore_collections,
            )
            result_df = result_df.merge(
                collections_df, on=SchemaColumns.UUID_STRING, how="left"
            )
            # Convert collections list to JSON string for SQLite storage
            if "collections" in result_df.columns:
                result_df["collections"] = result_df["collections"].apply(
                    lambda x: str(x) if x is not None else None
                )

        logger.info(f"Parsed {len(result_df)} records from Lightroom catalog")

        return result_df

    finally:
        # Clean up temporary directory if we extracted from zip
        if extracted_temp_dir:
            try:
                import shutil

                shutil.rmtree(extracted_temp_dir, ignore_errors=True)
                logger.debug(f"Cleaned up temporary directory {extracted_temp_dir}")
            except Exception as e:
                logger.warning(
                    f"Failed to clean up temporary directory {extracted_temp_dir}: {e}"
                )


def _get_keywords_for_images(catalog_path: Path, image_ids: list[str]) -> pd.DataFrame:
    """Get keywords for the specified image IDs."""
    if not image_ids:
        return pd.DataFrame(columns=[SchemaColumns.UUID_STRING, "keywords"])

    # Convert image_ids to a format suitable for SQL IN clause
    ids_str = ",".join(f"'{id_}'" for id_ in image_ids)

    keywords_query = f"""
    SELECT
        Adobe_images.id_global,
        AgLibraryKeyword.name as keyword_name
    FROM AgLibraryKeywordImage
    LEFT JOIN Adobe_images ON Adobe_images.id_local = AgLibraryKeywordImage.image
    LEFT JOIN AgLibraryKeyword ON AgLibraryKeyword.id_local = AgLibraryKeywordImage.tag
    WHERE Adobe_images.id_global IN ({ids_str})
    AND AgLibraryKeyword.name IS NOT NULL
    """

    try:
        keywords_df = query_sqlite_to_dataframe(catalog_path, keywords_query)
        if not keywords_df.empty:
            # Group keywords by image ID
            grouped = (
                keywords_df.groupby("id_global")["keyword_name"]
                .apply(lambda x: sorted(x.dropna().tolist()))
                .reset_index()
            )
            grouped.columns = [SchemaColumns.UUID_STRING, "keywords"]
            grouped[SchemaColumns.UUID_STRING] = grouped[
                SchemaColumns.UUID_STRING
            ].astype(str)
            return grouped
    except Exception as e:
        logger.warning(f"Failed to get keywords: {e}")

    return pd.DataFrame(columns=[SchemaColumns.UUID_STRING, "keywords"])


def _get_collections_for_images(
    catalog_path: Path, image_ids: list[str], ignore_collections: set[str]
) -> pd.DataFrame:
    """Get collections for the specified image IDs."""
    if not image_ids:
        return pd.DataFrame(columns=[SchemaColumns.UUID_STRING, "collections"])

    # Convert image_ids to a format suitable for SQL IN clause
    ids_str = ",".join(f"'{id_}'" for id_ in image_ids)

    # Convert ignore_collections to SQL format (case-insensitive)
    ignore_str = ",".join(f"'{col.lower()}'" for col in ignore_collections)
    ignore_clause = (
        f"AND LOWER(AgLibraryCollection.name) NOT IN ({ignore_str})"
        if ignore_collections
        else ""
    )

    collections_query = f"""
    SELECT
        Adobe_images.id_global,
        AgLibraryCollection.name as collection_name
    FROM AgLibraryCollectionImage
    LEFT JOIN Adobe_images ON Adobe_images.id_local = AgLibraryCollectionImage.image
    LEFT JOIN AgLibraryCollection ON AgLibraryCollection.id_local = AgLibraryCollectionImage.collection
    WHERE Adobe_images.id_global IN ({ids_str})
    AND AgLibraryCollection.name IS NOT NULL
    {ignore_clause}
    """

    try:
        collections_df = query_sqlite_to_dataframe(catalog_path, collections_query)
        if not collections_df.empty:
            # Group collections by image ID
            grouped = (
                collections_df.groupby("id_global")["collection_name"]
                .apply(lambda x: sorted(x.dropna().tolist()))
                .reset_index()
            )
            grouped.columns = [SchemaColumns.UUID_STRING, "collections"]
            grouped[SchemaColumns.UUID_STRING] = grouped[
                SchemaColumns.UUID_STRING
            ].astype(str)
            return grouped
    except Exception as e:
        logger.warning(f"Failed to get collections: {e}")

    return pd.DataFrame(columns=[SchemaColumns.UUID_STRING, "collections"])


def convert_to_utc(timestamp_str: str | None) -> pd.Timestamp | None:
    """Convert timestamp string to UTC, handling various timezone formats."""
    if pd.isna(timestamp_str) or timestamp_str is None:
        return pd.NaT

    try:
        # Parse with pandas, which handles ISO8601 formats including timezones
        parsed = pd.to_datetime(timestamp_str, format="ISO8601")

        # If the parsed timestamp is timezone-naive, assume it's UTC
        if parsed.tz is None:
            return parsed.tz_localize("UTC")
        else:
            # If it's timezone-aware, convert to UTC
            return parsed.tz_convert("UTC")
    except (ValueError, TypeError, pd.errors.OutOfBoundsDatetime) as e:
        logger.warning(f"Failed to parse timestamp '{timestamp_str}': {e}")
        return pd.NaT<|MERGE_RESOLUTION|>--- conflicted
+++ resolved
@@ -231,31 +231,7 @@
         # Handle timestamps with proper timezone handling
         # Keep original timestamp strings in TIMESTAMP_MAYBE_TIMEZONE_AWARE
         result_df[SchemaColumns.TIMESTAMP_MAYBE_TIMEZONE_AWARE] = df["captureTime"]
-<<<<<<< HEAD
         # Convert to UTC timestamps, handling different timezone formats
-=======
-
-        # Convert to UTC timestamps, handling different timezone formats
-        def convert_to_utc(timestamp_str):
-            """Convert timestamp string to UTC, handling various timezone formats."""
-            if pd.isna(timestamp_str) or timestamp_str is None:
-                return pd.NaT
-
-            try:
-                # Parse with pandas, which handles ISO8601 formats including timezones
-                parsed = pd.to_datetime(timestamp_str, format="ISO8601")
-
-                # If the parsed timestamp is timezone-naive, assume it's UTC
-                if parsed.tz is None:
-                    return parsed.tz_localize("UTC")
-                else:
-                    # If it's timezone-aware, convert to UTC
-                    return parsed.tz_convert("UTC")
-            except (ValueError, TypeError, pd.errors.OutOfBoundsDatetime) as e:
-                logger.warning(f"Failed to parse timestamp '{timestamp_str}': {e}")
-                return pd.NaT
-
->>>>>>> c690217b
         result_df[SchemaColumns.TIMESTAMP_UTC] = df["captureTime"].apply(convert_to_utc)
         if result_df[SchemaColumns.TIMESTAMP_UTC].isna().any():
             logger.warning(
